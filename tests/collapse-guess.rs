--- conflicted
+++ resolved
@@ -4,28 +4,22 @@
 use std::io::{self, BufReader, Cursor};
 use std::process::{Command, Stdio};
 
-use assert_cmd::prelude::*;
+use assert_cmd::cargo::CommandCargoExt;
 use inferno::collapse::guess::Folder;
 use log::Level;
 use pretty_assertions::assert_eq;
 
-use common::collapse::*;
 use common::test_logger::CapturedLog;
 
-<<<<<<< HEAD
-fn test_collapse_guess(test_file: &str, expected_file: &str) -> io::Result<()> {
-    test_collapse(Folder::default(), test_file, expected_file)
-=======
 fn test_collapse_guess(test_file: &str, expected_file: &str, strip_quotes: bool) -> io::Result<()> {
-    test_collapse(Folder {}, test_file, expected_file, strip_quotes)
->>>>>>> 9d7657a7
+    common::test_collapse(Folder::default(), test_file, expected_file, strip_quotes)
 }
 
 fn test_collapse_guess_logs<F>(input_file: &str, asserter: F)
 where
     F: Fn(&Vec<CapturedLog>),
 {
-    test_collapse_logs(Folder::default(), input_file, asserter);
+    common::test_collapse_logs(Folder::default(), input_file, asserter);
 }
 
 #[test]
@@ -131,7 +125,7 @@
         .output()
         .expect("failed to execute process");
     let expected = BufReader::new(File::open(expected_file).unwrap());
-    compare_results(Cursor::new(output.stdout), expected, expected_file, true);
+    common::compare_results(Cursor::new(output.stdout), expected, expected_file, true);
 
     // Test with STDIN
     let mut child = Command::cargo_bin("inferno-collapse-guess")
@@ -145,5 +139,5 @@
     io::copy(&mut input, stdin).unwrap();
     let output = child.wait_with_output().expect("Failed to read stdout");
     let expected = BufReader::new(File::open(expected_file).unwrap());
-    compare_results(Cursor::new(output.stdout), expected, expected_file, true);
+    common::compare_results(Cursor::new(output.stdout), expected, expected_file, true);
 }