mod common;

use std::fs::File;
use std::io::{self, BufReader, Cursor};
use std::process::{Command, Stdio};

use assert_cmd::prelude::*;
use inferno::collapse::dtrace::{Folder, Options};
use log::Level;
use pretty_assertions::assert_eq;

<<<<<<< HEAD
use common::collapse::*;
use common::test_logger::CapturedLog;

fn test_collapse_dtrace(
    test_file: &str,
    expected_file: &str,
    mut options: Options,
) -> io::Result<()> {
    options.nthreads = 1;
    test_collapse(Folder::from(options.clone()), test_file, expected_file)?;
    options.nthreads = 2;
    test_collapse(Folder::from(options), test_file, expected_file)?;
    Ok(())
=======
fn test_collapse_dtrace(test_file: &str, expected_file: &str, options: Options) -> io::Result<()> {
    test_collapse(Folder::from(options), test_file, expected_file, false)
>>>>>>> 9d7657a7
}

fn test_collapse_dtrace_logs<F>(input_file: &str, asserter: F)
where
    F: Fn(&Vec<CapturedLog>),
{
    test_collapse_dtrace_logs_with_options(input_file, asserter, Options::default());
}

fn test_collapse_dtrace_logs_with_options<F>(input_file: &str, asserter: F, options: Options)
where
    F: Fn(&Vec<CapturedLog>),
{
    test_collapse_logs(Folder::from(options), input_file, asserter);
}

#[test]
fn collapse_dtrace_compare_to_upstream() {
    let test_file = "./flamegraph/example-dtrace-stacks.txt";
    let result_file = "./tests/data/collapse-dtrace/results/dtrace-example.txt";
    test_collapse_dtrace(test_file, result_file, Options::default()).unwrap()
}

#[test]
fn collapse_dtrace_compare_to_upstream_with_offsets() {
    let test_file = "./flamegraph/example-dtrace-stacks.txt";
    let result_file = "./tests/data/collapse-dtrace/results/dtrace-example-offsets.txt";
<<<<<<< HEAD
    let mut options = Options::default();
    options.includeoffset = true;
    test_collapse_dtrace(test_file, result_file, options).unwrap()
=======
    test_collapse_dtrace(
        test_file,
        result_file,
        Options {
            includeoffset: true,
            demangle: false,
        },
    )
    .unwrap()
>>>>>>> 9d7657a7
}

#[test]
fn collapse_dtrace_compare_to_upstream_java() {
    let test_file = "./tests/data/collapse-dtrace/java.txt";
    let result_file = "./tests/data/collapse-dtrace/results/java.txt";
    test_collapse_dtrace(test_file, result_file, Options::default()).unwrap()
}

#[test]
fn collapse_dtrace_hex_addresses() {
    let test_file = "./tests/data/collapse-dtrace/hex-addresses.txt";
    let result_file = "./tests/data/collapse-dtrace/results/hex-addresses.txt";
    test_collapse_dtrace(test_file, result_file, Options::default()).unwrap()
}

#[test]
fn collapse_dtrace_compare_to_flamegraph_bug() {
    // There is a bug in flamegraph that causes the following stack to render
    // badly. We fix this but keep the test around to point out this breakage
    // of bug compatibility.
    //
    // https://github.com/brendangregg/FlameGraph/issues/202
    let test_file = "./tests/data/collapse-dtrace/flamegraph-bug.txt";
    let result_file = "./tests/data/collapse-dtrace/results/flamegraph-bug.txt";
<<<<<<< HEAD
    let mut options = Options::default();
    options.includeoffset = true;
    test_collapse_dtrace(test_file, result_file, options).unwrap()
=======
    test_collapse_dtrace(
        test_file,
        result_file,
        Options {
            includeoffset: true,
            demangle: false,
        },
    )
    .unwrap()
>>>>>>> 9d7657a7
}

#[test]
fn collapse_dtrace_should_log_warning_for_only_header_lines() {
    test_collapse_dtrace_logs(
        "./tests/data/collapse-dtrace/only-header-lines.txt",
        |captured_logs| {
            let nwarnings = captured_logs
                .into_iter()
                .filter(|log| {
                    log.body == "File ended while skipping headers" && log.level == Level::Warn
                })
                .count();
            assert_eq!(
                nwarnings, 1,
                "warning logged {} times, but should be logged exactly once",
                nwarnings
            );
        },
    );
}

#[test]
fn collapse_dtrace_scope_with_no_argument_list() {
    let test_file = "./tests/data/collapse-dtrace/scope_with_no_argument_list.txt";
    let result_file = "./tests/data/collapse-dtrace/results/scope_with_no_argument_list.txt";
    test_collapse_dtrace(test_file, result_file, Options::default()).unwrap()
}

#[test]
fn collapse_dtrace_rust_names() {
    let test_file = "./tests/data/collapse-dtrace/rust-names.txt";
    let result_file = "./tests/data/collapse-dtrace/results/rust-names.txt";
    test_collapse_dtrace(test_file, result_file, Options::default()).unwrap()
}

#[test]
fn collapse_dtrace_demangle() {
    let test_file = "./tests/data/collapse-dtrace/mangled.txt";
    let result_file = "./tests/data/collapse-dtrace/results/demangled.txt";
    test_collapse_dtrace(
        test_file,
        result_file,
        Options {
            includeoffset: false,
            demangle: true,
        },
    )
    .unwrap()
}

#[test]
fn collapse_dtrace_demangle_includeoffset() {
    let test_file = "./tests/data/collapse-dtrace/mangled.txt";
    let result_file = "./tests/data/collapse-dtrace/results/demangled_with_offsets.txt";
    test_collapse_dtrace(
        test_file,
        result_file,
        Options {
            includeoffset: true,
            demangle: true,
        },
    )
    .unwrap()
}

#[test]
fn collapse_dtrace_cli() {
    let input_file = "./flamegraph/example-dtrace-stacks.txt";
    let expected_file = "./tests/data/collapse-dtrace/results/dtrace-example.txt";

    // Test with file passed in
    let output = Command::cargo_bin("inferno-collapse-dtrace")
        .unwrap()
        .arg(input_file)
        .output()
        .expect("failed to execute process");
    let expected = BufReader::new(File::open(expected_file).unwrap());
    compare_results(Cursor::new(output.stdout), expected, expected_file, false);

    // Test with STDIN
    let mut child = Command::cargo_bin("inferno-collapse-dtrace")
        .unwrap()
        .stdin(Stdio::piped())
        .stdout(Stdio::piped())
        .spawn()
        .expect("Failed to spawn child process");
    let mut input = BufReader::new(File::open(input_file).unwrap());
    let stdin = child.stdin.as_mut().expect("Failed to open stdin");
    io::copy(&mut input, stdin).unwrap();
    let output = child.wait_with_output().expect("Failed to read stdout");
    let expected = BufReader::new(File::open(expected_file).unwrap());
    compare_results(Cursor::new(output.stdout), expected, expected_file, false);
}<|MERGE_RESOLUTION|>--- conflicted
+++ resolved
@@ -4,29 +4,15 @@
 use std::io::{self, BufReader, Cursor};
 use std::process::{Command, Stdio};
 
-use assert_cmd::prelude::*;
+use assert_cmd::cargo::CommandCargoExt;
 use inferno::collapse::dtrace::{Folder, Options};
 use log::Level;
 use pretty_assertions::assert_eq;
 
-<<<<<<< HEAD
-use common::collapse::*;
 use common::test_logger::CapturedLog;
 
-fn test_collapse_dtrace(
-    test_file: &str,
-    expected_file: &str,
-    mut options: Options,
-) -> io::Result<()> {
-    options.nthreads = 1;
-    test_collapse(Folder::from(options.clone()), test_file, expected_file)?;
-    options.nthreads = 2;
-    test_collapse(Folder::from(options), test_file, expected_file)?;
-    Ok(())
-=======
 fn test_collapse_dtrace(test_file: &str, expected_file: &str, options: Options) -> io::Result<()> {
-    test_collapse(Folder::from(options), test_file, expected_file, false)
->>>>>>> 9d7657a7
+    common::test_collapse(Folder::from(options), test_file, expected_file, false)
 }
 
 fn test_collapse_dtrace_logs<F>(input_file: &str, asserter: F)
@@ -40,7 +26,7 @@
 where
     F: Fn(&Vec<CapturedLog>),
 {
-    test_collapse_logs(Folder::from(options), input_file, asserter);
+    common::test_collapse_logs(Folder::from(options), input_file, asserter);
 }
 
 #[test]
@@ -54,21 +40,15 @@
 fn collapse_dtrace_compare_to_upstream_with_offsets() {
     let test_file = "./flamegraph/example-dtrace-stacks.txt";
     let result_file = "./tests/data/collapse-dtrace/results/dtrace-example-offsets.txt";
-<<<<<<< HEAD
-    let mut options = Options::default();
-    options.includeoffset = true;
-    test_collapse_dtrace(test_file, result_file, options).unwrap()
-=======
     test_collapse_dtrace(
         test_file,
         result_file,
         Options {
             includeoffset: true,
-            demangle: false,
+            ..Default::default()
         },
     )
     .unwrap()
->>>>>>> 9d7657a7
 }
 
 #[test]
@@ -94,21 +74,15 @@
     // https://github.com/brendangregg/FlameGraph/issues/202
     let test_file = "./tests/data/collapse-dtrace/flamegraph-bug.txt";
     let result_file = "./tests/data/collapse-dtrace/results/flamegraph-bug.txt";
-<<<<<<< HEAD
-    let mut options = Options::default();
-    options.includeoffset = true;
-    test_collapse_dtrace(test_file, result_file, options).unwrap()
-=======
     test_collapse_dtrace(
         test_file,
         result_file,
         Options {
             includeoffset: true,
-            demangle: false,
+            ..Default::default()
         },
     )
     .unwrap()
->>>>>>> 9d7657a7
 }
 
 #[test]
@@ -153,8 +127,8 @@
         test_file,
         result_file,
         Options {
-            includeoffset: false,
             demangle: true,
+            ..Default::default()
         },
     )
     .unwrap()
@@ -168,8 +142,9 @@
         test_file,
         result_file,
         Options {
+            demangle: true,
             includeoffset: true,
-            demangle: true,
+            ..Default::default()
         },
     )
     .unwrap()
@@ -187,7 +162,7 @@
         .output()
         .expect("failed to execute process");
     let expected = BufReader::new(File::open(expected_file).unwrap());
-    compare_results(Cursor::new(output.stdout), expected, expected_file, false);
+    common::compare_results(Cursor::new(output.stdout), expected, expected_file, false);
 
     // Test with STDIN
     let mut child = Command::cargo_bin("inferno-collapse-dtrace")
@@ -201,5 +176,5 @@
     io::copy(&mut input, stdin).unwrap();
     let output = child.wait_with_output().expect("Failed to read stdout");
     let expected = BufReader::new(File::open(expected_file).unwrap());
-    compare_results(Cursor::new(output.stdout), expected, expected_file, false);
+    common::compare_results(Cursor::new(output.stdout), expected, expected_file, false);
 }